--- conflicted
+++ resolved
@@ -115,146 +115,15 @@
 	market.DealState
 }
 
-<<<<<<< HEAD
 // StorageProviderInfo describes on chain information about a StorageProvider
 // (use QueryAsk to determine more specific deal parameters)
-=======
-type DealSectorCommittedCallback func(err error)
-type FundsAddedCallback func(err error)
-type DealsPublishedCallback func(err error)
-type MessagePublishedCallback func(mcid cid.Cid, err error)
-
-// Subscriber is a callback that is called when events are emitted
-type ProviderSubscriber func(event ProviderEvent, deal MinerDeal)
-type ClientSubscriber func(event ClientEvent, deal ClientDeal)
-
-// StorageProvider provides an interface to the storage market for a single
-// storage miner.
-type StorageProvider interface {
-	Start(ctx context.Context) error
-
-	Stop() error
-
-	// SetAsk configures the storage miner's ask with the provided price,
-	// duration, and options. Any previously-existing ask is replaced.
-	SetAsk(price abi.TokenAmount, duration abi.ChainEpoch, options ...StorageAskOption) error
-
-	// GetAsk returns the storage miner's ask, or nil if one does not exist.
-	GetAsk() *SignedStorageAsk
-
-	// ListDeals lists on-chain deals associated with this storage provider
-	ListDeals(ctx context.Context) ([]StorageDeal, error)
-
-	// ListLocalDeals lists deals processed by this storage provider
-	ListLocalDeals() ([]MinerDeal, error)
-
-	// AddStorageCollateral adds storage collateral
-	AddStorageCollateral(ctx context.Context, amount abi.TokenAmount) error
-
-	// GetStorageCollateral returns the current collateral balance
-	GetStorageCollateral(ctx context.Context) (Balance, error)
-
-	ImportDataForDeal(ctx context.Context, propCid cid.Cid, data io.Reader) error
-
-	SubscribeToEvents(subscriber ProviderSubscriber) shared.Unsubscribe
-}
-
-type StorageFunds interface {
-	// Adds funds with the StorageMinerActor for a storage participant.  Used by both providers and clients.
-	AddFunds(ctx context.Context, addr address.Address, amount abi.TokenAmount) (cid.Cid, error)
-
-	// Ensures that a storage market participant has a certain amount of available funds
-	// If additional funds are needed, they will be sent from the 'wallet' address
-	// callback is immediately called if sufficient funds are available
-	EnsureFunds(ctx context.Context, addr, wallet address.Address, amount abi.TokenAmount, tok shared.TipSetToken) (cid.Cid, error)
-
-	// GetBalance returns locked/unlocked for a storage participant.  Used by both providers and clients.
-	GetBalance(ctx context.Context, addr address.Address, tok shared.TipSetToken) (Balance, error)
-
-	// Verify a signature against an address + data
-	VerifySignature(ctx context.Context, signature crypto.Signature, signer address.Address, plaintext []byte, tok shared.TipSetToken) (bool, error)
-
-	WaitForMessage(ctx context.Context, mcid cid.Cid, onCompletion func(exitcode.ExitCode, []byte, error) error) error
-}
-
-// Node dependencies for a StorageProvider
-type StorageProviderNode interface {
-	StorageFunds
-
-	GetChainHead(ctx context.Context) (shared.TipSetToken, abi.ChainEpoch, error)
-
-	// Publishes deal on chain, returns the message cid, but does not wait for message to appear
-	PublishDeals(ctx context.Context, deal MinerDeal) (cid.Cid, error)
-
-	// ListProviderDeals lists all deals associated with a storage provider
-	ListProviderDeals(ctx context.Context, addr address.Address, tok shared.TipSetToken) ([]StorageDeal, error)
-
-	// Called when a deal is complete and on chain, and data has been transferred and is ready to be added to a sector
-	OnDealComplete(ctx context.Context, deal MinerDeal, pieceSize abi.UnpaddedPieceSize, pieceReader io.Reader) error
-
-	// returns the worker address associated with a miner
-	GetMinerWorkerAddress(ctx context.Context, addr address.Address, tok shared.TipSetToken) (address.Address, error)
-
-	// Signs bytes
-	SignBytes(ctx context.Context, signer address.Address, b []byte) (*crypto.Signature, error)
-
-	OnDealSectorCommitted(ctx context.Context, provider address.Address, dealID abi.DealID, cb DealSectorCommittedCallback) error
-
-	LocatePieceForDealWithinSector(ctx context.Context, dealID abi.DealID, tok shared.TipSetToken) (sectorID uint64, offset uint64, length uint64, err error)
-}
-
-// Node dependencies for a StorageClient
-type StorageClientNode interface {
-	StorageFunds
-
-	GetChainHead(ctx context.Context) (shared.TipSetToken, abi.ChainEpoch, error)
-
-	// ListClientDeals lists all on-chain deals associated with a storage client
-	ListClientDeals(ctx context.Context, addr address.Address, tok shared.TipSetToken) ([]StorageDeal, error)
-
-	// GetProviderInfo returns information about a single storage provider
-	//GetProviderInfo(stateId StateID, addr Address) *StorageProviderInfo
-
-	// GetStorageProviders returns information about known miners
-	ListStorageProviders(ctx context.Context, tok shared.TipSetToken) ([]*StorageProviderInfo, error)
-
-	// Subscribes to storage market actor state changes for a given address.
-	// TODO: Should there be a timeout option for this?  In the case that we are waiting for funds to be deposited and it never happens?
-	//SubscribeStorageMarketEvents(addr Address, handler StorageMarketEventHandler) (SubID, error)
-
-	// Cancels a subscription
-	//UnsubscribeStorageMarketEvents(subId SubID)
-	ValidatePublishedDeal(ctx context.Context, deal ClientDeal) (abi.DealID, error)
-
-	// SignProposal signs a proposal
-	SignProposal(ctx context.Context, signer address.Address, proposal market.DealProposal) (*market.ClientDealProposal, error)
-
-	GetDefaultWalletAddress(ctx context.Context) (address.Address, error)
-
-	OnDealSectorCommitted(ctx context.Context, provider address.Address, dealID abi.DealID, cb DealSectorCommittedCallback) error
-
-	ValidateAskSignature(ctx context.Context, ask *SignedStorageAsk, tok shared.TipSetToken) (bool, error)
-	// GetMinerInfo returns info for a single miner with the given address
-	GetMinerInfo(ctx context.Context, maddr address.Address, tok shared.TipSetToken) (*StorageProviderInfo, error)
-}
-
-type StorageClientProofs interface {
-	//GeneratePieceCommitment(piece io.Reader, pieceSize uint64) (CommP, error)
-}
-
-// Closely follows the MinerInfo struct in the spec
->>>>>>> f644baaf
 type StorageProviderInfo struct {
 	Address    address.Address // actor address
 	Owner      address.Address
 	Worker     address.Address // signs messages
 	SectorSize uint64
 	PeerID     peer.ID
-<<<<<<< HEAD
-	Addrs []ma.Multiaddr
-=======
 	Addrs      []ma.Multiaddr
->>>>>>> f644baaf
 }
 
 // ProposeStorageDealResult returns the result for a proposing a deal
