package providerstates_test

import (
	"bytes"
	"context"
	"encoding/base64"
	"errors"
	"fmt"
	"math/rand"
	"testing"
	"time"

	"github.com/ipfs/go-cid"
	"github.com/ipld/go-ipld-prime"
	"github.com/libp2p/go-libp2p-core/peer"
	"github.com/stretchr/testify/assert"
	"github.com/stretchr/testify/require"
	"golang.org/x/xerrors"

	"github.com/filecoin-project/go-address"
	datatransfer "github.com/filecoin-project/go-data-transfer"
	"github.com/filecoin-project/go-multistore"
	"github.com/filecoin-project/go-state-types/abi"
	"github.com/filecoin-project/go-state-types/big"
	"github.com/filecoin-project/go-state-types/exitcode"
	"github.com/filecoin-project/go-statemachine/fsm"
	fsmtest "github.com/filecoin-project/go-statemachine/fsm/testutil"
	"github.com/filecoin-project/specs-actors/actors/builtin"
	"github.com/filecoin-project/specs-actors/actors/builtin/market"
	"github.com/filecoin-project/specs-actors/actors/builtin/verifreg"
	satesting "github.com/filecoin-project/specs-actors/support/testing"

	"github.com/filecoin-project/go-fil-markets/filestore"
	"github.com/filecoin-project/go-fil-markets/piecestore"
	"github.com/filecoin-project/go-fil-markets/shared"
	tut "github.com/filecoin-project/go-fil-markets/shared_testutil"
	"github.com/filecoin-project/go-fil-markets/storagemarket"
	"github.com/filecoin-project/go-fil-markets/storagemarket/impl/blockrecorder"
	"github.com/filecoin-project/go-fil-markets/storagemarket/impl/funds"
	"github.com/filecoin-project/go-fil-markets/storagemarket/impl/providerstates"
	"github.com/filecoin-project/go-fil-markets/storagemarket/network"
	"github.com/filecoin-project/go-fil-markets/storagemarket/testnodes"
)

func TestValidateDealProposal(t *testing.T) {
	ctx := context.Background()
	eventProcessor, err := fsm.NewEventProcessor(storagemarket.MinerDeal{}, "State", providerstates.ProviderEvents)
	require.NoError(t, err)
	runValidateDealProposal := makeExecutor(ctx, eventProcessor, providerstates.ValidateDealProposal, storagemarket.StorageDealValidating)
	otherAddr, err := address.NewActorAddress([]byte("applesauce"))
	require.NoError(t, err)
	bigDataCap := big.NewIntUnsigned(uint64(defaultPieceSize))
	smallDataCap := big.NewIntUnsigned(uint64(defaultPieceSize - 1))

	invalidLabelBytes := make([]byte, 257)
	rand.Read(invalidLabelBytes)
	invalidLabel := base64.StdEncoding.EncodeToString(invalidLabelBytes)

	tests := map[string]struct {
		nodeParams        nodeParams
		dealParams        dealParams
		environmentParams environmentParams
		fileStoreParams   tut.TestFileStoreParams
		pieceStoreParams  tut.TestPieceStoreParams
		dealInspector     func(t *testing.T, deal storagemarket.MinerDeal, env *fakeEnvironment)
	}{
		"succeeds": {
			dealInspector: func(t *testing.T, deal storagemarket.MinerDeal, env *fakeEnvironment) {
				tut.AssertDealState(t, storagemarket.StorageDealAcceptWait, deal.State)
				require.Len(t, env.peerTagger.TagCalls, 1)
				require.Equal(t, deal.Client, env.peerTagger.TagCalls[0])
			},
		},
		"verify signature fails": {
			nodeParams: nodeParams{
				VerifySignatureFails: true,
			},
			dealInspector: func(t *testing.T, deal storagemarket.MinerDeal, env *fakeEnvironment) {
				tut.AssertDealState(t, storagemarket.StorageDealRejecting, deal.State)
				require.Equal(t, "deal rejected: verifying StorageDealProposal: could not verify signature", deal.Message)
			},
		},
		"provider address does not match": {
			environmentParams: environmentParams{
				Address: otherAddr,
			},
			dealInspector: func(t *testing.T, deal storagemarket.MinerDeal, env *fakeEnvironment) {
				tut.AssertDealState(t, storagemarket.StorageDealRejecting, deal.State)
				require.Equal(t, "deal rejected: incorrect provider for deal", deal.Message)
			},
		},
		"MostRecentStateID errors": {
			nodeParams: nodeParams{
				MostRecentStateIDError: errors.New("couldn't get id"),
			},
			dealInspector: func(t *testing.T, deal storagemarket.MinerDeal, env *fakeEnvironment) {
				tut.AssertDealState(t, storagemarket.StorageDealRejecting, deal.State)
				require.Equal(t, "deal rejected: node error getting most recent state id: couldn't get id", deal.Message)
			},
		},
		"PricePerEpoch too low": {
			dealParams: dealParams{
				StoragePricePerEpoch: abi.NewTokenAmount(5000),
			},
			dealInspector: func(t *testing.T, deal storagemarket.MinerDeal, env *fakeEnvironment) {
				tut.AssertDealState(t, storagemarket.StorageDealRejecting, deal.State)
				require.Equal(t, "deal rejected: storage price per epoch less than asking price: 5000 < 9765", deal.Message)
			},
		},
		"PieceSize < MinPieceSize": {
			dealParams: dealParams{
				PieceSize: abi.PaddedPieceSize(128),
			},
			dealInspector: func(t *testing.T, deal storagemarket.MinerDeal, env *fakeEnvironment) {
				tut.AssertDealState(t, storagemarket.StorageDealRejecting, deal.State)
				require.Equal(t, "deal rejected: piece size less than minimum required size: 128 < 256", deal.Message)
			},
		},
		"Get balance error": {
			nodeParams: nodeParams{
				ClientMarketBalanceError: errors.New("could not get balance"),
			},
			dealInspector: func(t *testing.T, deal storagemarket.MinerDeal, env *fakeEnvironment) {
				tut.AssertDealState(t, storagemarket.StorageDealRejecting, deal.State)
				require.Equal(t, "deal rejected: node error getting client market balance failed: could not get balance", deal.Message)
			},
		},
		"Not enough funds": {
			nodeParams: nodeParams{
				ClientMarketBalance: big.NewInt(200*10000 - 1),
			},
			dealInspector: func(t *testing.T, deal storagemarket.MinerDeal, env *fakeEnvironment) {
				tut.AssertDealState(t, storagemarket.StorageDealRejecting, deal.State)
				require.Equal(t, "deal rejected: clientMarketBalance.Available too small", deal.Message)
			},
		},
		"Not enough funds due to client collateral": {
			nodeParams: nodeParams{
				ClientMarketBalance: big.NewInt(200*10000 + 99),
			},
			dealParams: dealParams{
				ClientCollateral: big.NewInt(100),
			},
			dealInspector: func(t *testing.T, deal storagemarket.MinerDeal, env *fakeEnvironment) {
				tut.AssertDealState(t, storagemarket.StorageDealRejecting, deal.State)
				require.Equal(t, "deal rejected: clientMarketBalance.Available too small", deal.Message)
			},
		},
		"verified deal succeeds": {
			dealParams: dealParams{
				VerifiedDeal: true,
			},
			nodeParams: nodeParams{
				DataCap: &bigDataCap,
			},
			dealInspector: func(t *testing.T, deal storagemarket.MinerDeal, env *fakeEnvironment) {
				require.True(t, deal.Proposal.VerifiedDeal)
				tut.AssertDealState(t, storagemarket.StorageDealAcceptWait, deal.State)
			},
		},
		"verified deal fails getting client data cap": {
			dealParams: dealParams{
				VerifiedDeal: true,
			},
			nodeParams: nodeParams{
				GetDataCapError: xerrors.Errorf("failure getting data cap"),
			},
			dealInspector: func(t *testing.T, deal storagemarket.MinerDeal, env *fakeEnvironment) {
				require.True(t, deal.Proposal.VerifiedDeal)
				tut.AssertDealState(t, storagemarket.StorageDealRejecting, deal.State)
				require.Equal(t, "deal rejected: node error fetching verified data cap: failure getting data cap", deal.Message)
			},
		},
		"verified deal fails data cap not found": {
			dealParams: dealParams{
				VerifiedDeal: true,
			},
			dealInspector: func(t *testing.T, deal storagemarket.MinerDeal, env *fakeEnvironment) {
				require.True(t, deal.Proposal.VerifiedDeal)
				tut.AssertDealState(t, storagemarket.StorageDealRejecting, deal.State)
				require.Equal(t, "deal rejected: node error fetching verified data cap: data cap missing -- client not verified", deal.Message)
			},
		},
		"verified deal fails with insufficient data cap": {
			dealParams: dealParams{
				VerifiedDeal: true,
			},
			nodeParams: nodeParams{
				DataCap: &smallDataCap,
			},
			dealInspector: func(t *testing.T, deal storagemarket.MinerDeal, env *fakeEnvironment) {
				require.True(t, deal.Proposal.VerifiedDeal)
				tut.AssertDealState(t, storagemarket.StorageDealRejecting, deal.State)
				require.Equal(t, "deal rejected: verified deal DataCap too small for proposed piece size", deal.Message)
			},
		},
		"label is too long": {
			dealParams: dealParams{
				Label: invalidLabel,
			},
			dealInspector: func(t *testing.T, deal storagemarket.MinerDeal, env *fakeEnvironment) {
				tut.AssertDealState(t, storagemarket.StorageDealRejecting, deal.State)
				require.Equal(t, "deal rejected: deal label can be at most 256 bytes, is 344", deal.Message)
			},
		},
		"invalid piece size": {
			dealParams: dealParams{
				PieceSize: 129,
			},
			dealInspector: func(t *testing.T, deal storagemarket.MinerDeal, env *fakeEnvironment) {
				tut.AssertDealState(t, storagemarket.StorageDealRejecting, deal.State)
				require.Equal(t, "deal rejected: proposal piece size is invalid: padded piece size must be a power of 2", deal.Message)
			},
		},
		"invalid piece cid prefix": {
			dealParams: dealParams{
				PieceCid: &tut.GenerateCids(1)[0],
			},
			dealInspector: func(t *testing.T, deal storagemarket.MinerDeal, env *fakeEnvironment) {
				tut.AssertDealState(t, storagemarket.StorageDealRejecting, deal.State)
				require.Equal(t, "deal rejected: proposal PieceCID had wrong prefix", deal.Message)
			},
		},
		"end epoch before start": {
			dealParams: dealParams{
				StartEpoch: 1000,
				EndEpoch:   900,
			},
			dealInspector: func(t *testing.T, deal storagemarket.MinerDeal, env *fakeEnvironment) {
				tut.AssertDealState(t, storagemarket.StorageDealRejecting, deal.State)
				require.Equal(t, "deal rejected: proposal end before proposal start", deal.Message)
			},
		},
		"start epoch has already passed": {
			dealParams: dealParams{
				StartEpoch: defaultHeight - 1,
			},
			dealInspector: func(t *testing.T, deal storagemarket.MinerDeal, env *fakeEnvironment) {
				tut.AssertDealState(t, storagemarket.StorageDealRejecting, deal.State)
				require.Equal(t, "deal rejected: deal start epoch has already elapsed", deal.Message)
			},
		},
		"deal duration too short (less than 180 days)": {
			dealParams: dealParams{
				StartEpoch: defaultHeight,
				EndEpoch:   defaultHeight + builtin.EpochsInDay*180 - 1,
			},
			dealInspector: func(t *testing.T, deal storagemarket.MinerDeal, env *fakeEnvironment) {
				tut.AssertDealState(t, storagemarket.StorageDealRejecting, deal.State)
				require.Equal(t, "deal rejected: deal duration out of bounds", deal.Message)
			},
		},
		"deal duration too long (more than 540 days)": {
			nodeParams: nodeParams{
				ClientMarketBalance: big.Mul(abi.NewTokenAmount(builtin.EpochsInDay*54+1), defaultStoragePricePerEpoch),
			},
			dealParams: dealParams{
				StartEpoch: defaultHeight,
				EndEpoch:   defaultHeight + builtin.EpochsInDay*540 + 1,
			},
			dealInspector: func(t *testing.T, deal storagemarket.MinerDeal, env *fakeEnvironment) {
				tut.AssertDealState(t, storagemarket.StorageDealRejecting, deal.State)
				require.Equal(t, "deal rejected: deal duration out of bounds", deal.Message)
			},
		},
	}
	for test, data := range tests {
		t.Run(test, func(t *testing.T) {
			runValidateDealProposal(t, data.nodeParams, data.environmentParams, data.dealParams, data.fileStoreParams, data.pieceStoreParams, data.dealInspector)
		})
	}
}

func TestDecideOnProposal(t *testing.T) {
	ctx := context.Background()
	eventProcessor, err := fsm.NewEventProcessor(storagemarket.MinerDeal{}, "State", providerstates.ProviderEvents)
	require.NoError(t, err)
	runDecideOndeal := makeExecutor(ctx, eventProcessor, providerstates.DecideOnProposal, storagemarket.StorageDealAcceptWait)
	tests := map[string]struct {
		nodeParams        nodeParams
		dealParams        dealParams
		environmentParams environmentParams
		fileStoreParams   tut.TestFileStoreParams
		pieceStoreParams  tut.TestPieceStoreParams
		dealInspector     func(t *testing.T, deal storagemarket.MinerDeal, env *fakeEnvironment)
	}{
		"succeeds": {
			dealInspector: func(t *testing.T, deal storagemarket.MinerDeal, env *fakeEnvironment) {
				tut.AssertDealState(t, storagemarket.StorageDealWaitingForData, deal.State)
			},
		},
		"Custom Decision Rejects Deal": {
			environmentParams: environmentParams{
				RejectDeal:   true,
				RejectReason: "I just don't like it",
			},
			dealInspector: func(t *testing.T, deal storagemarket.MinerDeal, env *fakeEnvironment) {
				tut.AssertDealState(t, storagemarket.StorageDealRejecting, deal.State)
				require.Equal(t, "deal rejected: I just don't like it", deal.Message)
			},
		},
		"Custom Decision Errors": {
			environmentParams: environmentParams{
				DecisionError: errors.New("I can't make up my mind"),
			},
			dealInspector: func(t *testing.T, deal storagemarket.MinerDeal, env *fakeEnvironment) {
				tut.AssertDealState(t, storagemarket.StorageDealRejecting, deal.State)
				require.Equal(t, "deal rejected: custom deal decision logic failed: I can't make up my mind", deal.Message)
			},
		},
		"SendSignedResponse errors": {
			environmentParams: environmentParams{
				SendSignedResponseError: errors.New("could not send"),
			},
			dealInspector: func(t *testing.T, deal storagemarket.MinerDeal, env *fakeEnvironment) {
				tut.AssertDealState(t, storagemarket.StorageDealFailing, deal.State)
				require.Equal(t, "sending response to deal: could not send", deal.Message)
			},
		},
	}
	for test, data := range tests {
		t.Run(test, func(t *testing.T) {
			runDecideOndeal(t, data.nodeParams, data.environmentParams, data.dealParams, data.fileStoreParams, data.pieceStoreParams, data.dealInspector)
		})
	}
}

func TestVerifyData(t *testing.T) {
	ctx := context.Background()
	eventProcessor, err := fsm.NewEventProcessor(storagemarket.MinerDeal{}, "State", providerstates.ProviderEvents)
	require.NoError(t, err)
	expPath := filestore.Path("applesauce.txt")
	expMetaPath := filestore.Path("somemetadata.txt")
	runVerifyData := makeExecutor(ctx, eventProcessor, providerstates.VerifyData, storagemarket.StorageDealVerifyData)
	tests := map[string]struct {
		nodeParams        nodeParams
		dealParams        dealParams
		environmentParams environmentParams
		fileStoreParams   tut.TestFileStoreParams
		pieceStoreParams  tut.TestPieceStoreParams
		dealInspector     func(t *testing.T, deal storagemarket.MinerDeal, env *fakeEnvironment)
	}{
		"succeeds": {
			environmentParams: environmentParams{
				Path:         expPath,
				MetadataPath: expMetaPath,
			},
			dealInspector: func(t *testing.T, deal storagemarket.MinerDeal, env *fakeEnvironment) {
				tut.AssertDealState(t, storagemarket.StorageDealEnsureProviderFunds, deal.State)
				require.Equal(t, expPath, deal.PiecePath)
				require.Equal(t, expMetaPath, deal.MetadataPath)

			},
		},
		"generate piece CID fails": {
			environmentParams: environmentParams{
				GenerateCommPError: errors.New("could not generate CommP"),
			},
			dealInspector: func(t *testing.T, deal storagemarket.MinerDeal, env *fakeEnvironment) {
				tut.AssertDealState(t, storagemarket.StorageDealFailing, deal.State)
				require.Equal(t, "deal data verification failed: error generating CommP: could not generate CommP", deal.Message)
			},
		},
		"piece CIDs do not match": {
			environmentParams: environmentParams{
				PieceCid: tut.GenerateCids(1)[0],
			},
			dealInspector: func(t *testing.T, deal storagemarket.MinerDeal, env *fakeEnvironment) {
				tut.AssertDealState(t, storagemarket.StorageDealFailing, deal.State)
				require.Equal(t, "deal data verification failed: proposal CommP doesn't match calculated CommP", deal.Message)
			},
		},
	}
	for test, data := range tests {
		t.Run(test, func(t *testing.T) {
			runVerifyData(t, data.nodeParams, data.environmentParams, data.dealParams, data.fileStoreParams, data.pieceStoreParams, data.dealInspector)
		})
	}
}

func TestWaitForFunding(t *testing.T) {
	ctx := context.Background()
	eventProcessor, err := fsm.NewEventProcessor(storagemarket.MinerDeal{}, "State", providerstates.ProviderEvents)
	require.NoError(t, err)
	runWaitForFunding := makeExecutor(ctx, eventProcessor, providerstates.WaitForFunding, storagemarket.StorageDealProviderFunding)
	tests := map[string]struct {
		nodeParams        nodeParams
		dealParams        dealParams
		environmentParams environmentParams
		fileStoreParams   tut.TestFileStoreParams
		pieceStoreParams  tut.TestPieceStoreParams
		dealInspector     func(t *testing.T, deal storagemarket.MinerDeal, env *fakeEnvironment)
	}{
		"succeeds": {
			nodeParams: nodeParams{
				WaitForMessageExitCode: exitcode.Ok,
				WaitForMessageRetBytes: []byte{},
			},
			dealInspector: func(t *testing.T, deal storagemarket.MinerDeal, env *fakeEnvironment) {
				tut.AssertDealState(t, storagemarket.StorageDealPublish, deal.State)
			},
		},
		"AddFunds returns non-ok exit code": {
			nodeParams: nodeParams{
				WaitForMessageExitCode: exitcode.ErrInsufficientFunds,
				WaitForMessageRetBytes: []byte{},
			},
			dealInspector: func(t *testing.T, deal storagemarket.MinerDeal, env *fakeEnvironment) {
				tut.AssertDealState(t, storagemarket.StorageDealFailing, deal.State)
				require.Equal(t, fmt.Sprintf("error calling node: AddFunds exit code: %s", exitcode.ErrInsufficientFunds), deal.Message)
			},
		},
	}
	for test, data := range tests {
		t.Run(test, func(t *testing.T) {
			runWaitForFunding(t, data.nodeParams, data.environmentParams, data.dealParams, data.fileStoreParams, data.pieceStoreParams, data.dealInspector)
		})
	}
}

func TestEnsureProviderFunds(t *testing.T) {
	ctx := context.Background()
	eventProcessor, err := fsm.NewEventProcessor(storagemarket.MinerDeal{}, "State", providerstates.ProviderEvents)
	require.NoError(t, err)
	runEnsureProviderFunds := makeExecutor(ctx, eventProcessor, providerstates.EnsureProviderFunds, storagemarket.StorageDealEnsureProviderFunds)
	cids := tut.GenerateCids(1)
	tests := map[string]struct {
		nodeParams        nodeParams
		dealParams        dealParams
		environmentParams environmentParams
		fileStoreParams   tut.TestFileStoreParams
		pieceStoreParams  tut.TestPieceStoreParams
		dealInspector     func(t *testing.T, deal storagemarket.MinerDeal, env *fakeEnvironment)
	}{
		"succeeds immediately": {
			dealInspector: func(t *testing.T, deal storagemarket.MinerDeal, env *fakeEnvironment) {
				tut.AssertDealState(t, storagemarket.StorageDealPublish, deal.State)
				require.Equal(t, env.dealFunds.ReserveCalls[0], deal.Proposal.ProviderBalanceRequirement())
				require.Len(t, env.dealFunds.ReleaseCalls, 0)
				require.Equal(t, deal.Proposal.ProviderBalanceRequirement(), deal.FundsReserved)
			},
		},
		"succeeds, funds already reserved": {
			dealParams: dealParams{
				ReserveFunds: true,
			},
			dealInspector: func(t *testing.T, deal storagemarket.MinerDeal, env *fakeEnvironment) {
				tut.AssertDealState(t, storagemarket.StorageDealPublish, deal.State)
				require.Len(t, env.dealFunds.ReserveCalls, 0)
				require.Len(t, env.dealFunds.ReleaseCalls, 0)
			},
		},
		"succeeds by sending an AddBalance message": {
			dealParams: dealParams{
				ProviderCollateral: abi.NewTokenAmount(1),
			},
			nodeParams: nodeParams{
				AddFundsCid: cids[0],
			},
			dealInspector: func(t *testing.T, deal storagemarket.MinerDeal, env *fakeEnvironment) {
				tut.AssertDealState(t, storagemarket.StorageDealProviderFunding, deal.State)
				require.Equal(t, &cids[0], deal.AddFundsCid)
				require.Equal(t, env.dealFunds.ReserveCalls[0], deal.Proposal.ProviderBalanceRequirement())
				require.Len(t, env.dealFunds.ReleaseCalls, 0)
			},
		},
		"get miner worker fails": {
			nodeParams: nodeParams{
				MinerWorkerError: errors.New("could not get worker"),
			},
			dealInspector: func(t *testing.T, deal storagemarket.MinerDeal, env *fakeEnvironment) {
				tut.AssertDealState(t, storagemarket.StorageDealFailing, deal.State)
				require.Equal(t, "error calling node: looking up miner worker: could not get worker", deal.Message)
			},
		},
		"ensureFunds errors": {
			nodeParams: nodeParams{
				EnsureFundsError: errors.New("not enough funds"),
			},
			dealInspector: func(t *testing.T, deal storagemarket.MinerDeal, env *fakeEnvironment) {
				tut.AssertDealState(t, storagemarket.StorageDealFailing, deal.State)
				require.Equal(t, "error calling node: ensuring funds: not enough funds", deal.Message)
				require.Equal(t, env.dealFunds.ReserveCalls[0], deal.Proposal.ProviderBalanceRequirement())
				require.Len(t, env.dealFunds.ReleaseCalls, 0)
			},
		},
	}
	for test, data := range tests {
		t.Run(test, func(t *testing.T) {
			runEnsureProviderFunds(t, data.nodeParams, data.environmentParams, data.dealParams, data.fileStoreParams, data.pieceStoreParams, data.dealInspector)
		})
	}
}

func TestRestartDataTransfer(t *testing.T) {
	channelId := datatransfer.ChannelID{Initiator: peer.ID("1"), Responder: peer.ID("2")}
	ctx := context.Background()
	eventProcessor, err := fsm.NewEventProcessor(storagemarket.MinerDeal{}, "State", providerstates.ProviderEvents)
	require.NoError(t, err)
	runRestartDataTransfer := makeExecutor(ctx, eventProcessor, providerstates.RestartDataTransfer, storagemarket.StorageDealProviderTransferRestart)
	tests := map[string]struct {
		nodeParams        nodeParams
		dealParams        dealParams
		environmentParams environmentParams
		fileStoreParams   tut.TestFileStoreParams
		pieceStoreParams  tut.TestPieceStoreParams
		dealInspector     func(t *testing.T, deal storagemarket.MinerDeal, env *fakeEnvironment)
	}{
		"succeeds": {
			dealParams: dealParams{
				TransferChannelId: &channelId,
			},
			dealInspector: func(t *testing.T, deal storagemarket.MinerDeal, env *fakeEnvironment) {
				require.Eventually(t, func() bool {
					return len(env.restartDataTransferCalls) == 1
				}, 5*time.Second, 200*time.Millisecond)
				require.Equal(t, channelId, env.restartDataTransferCalls[0].chId)
				tut.AssertDealState(t, storagemarket.StorageDealProviderTransferRestart, deal.State)
			},
		},
		// TODO FIXME
		/*"RestartDataTransfer errors": {
			dealParams: dealParams{
				TransferChannelId: &channelId,
			},
			environmentParams: environmentParams{
				RestartDataTransferError: xerrors.New("some error"),
			},
			dealInspector: func(t *testing.T, deal storagemarket.MinerDeal, env *fakeEnvironment) {
				require.Eventually(t, func() bool {
					fmt.Printf("\n deal state is %s", storagemarket.DealStates[deal.State])
					return deal.State == storagemarket.StorageDealFailing
				}, 5*time.Second, 200*time.Millisecond)

				require.Equal(t, "error restarting data transfer: some error", deal.Message)
			},
		},*/
	}
	for test, data := range tests {
		t.Run(test, func(t *testing.T) {
			runRestartDataTransfer(t, data.nodeParams, data.environmentParams, data.dealParams, data.fileStoreParams, data.pieceStoreParams, data.dealInspector)
		})
	}
}

func TestPublishDeal(t *testing.T) {
	ctx := context.Background()
	eventProcessor, err := fsm.NewEventProcessor(storagemarket.MinerDeal{}, "State", providerstates.ProviderEvents)
	require.NoError(t, err)
	runPublishDeal := makeExecutor(ctx, eventProcessor, providerstates.PublishDeal, storagemarket.StorageDealPublish)
	tests := map[string]struct {
		nodeParams        nodeParams
		dealParams        dealParams
		environmentParams environmentParams
		fileStoreParams   tut.TestFileStoreParams
		pieceStoreParams  tut.TestPieceStoreParams
		dealInspector     func(t *testing.T, deal storagemarket.MinerDeal, env *fakeEnvironment)
	}{
		"succeeds": {
			dealInspector: func(t *testing.T, deal storagemarket.MinerDeal, env *fakeEnvironment) {
				tut.AssertDealState(t, storagemarket.StorageDealPublishing, deal.State)
			},
		},
		"PublishDealsErrors errors": {
			nodeParams: nodeParams{
				PublishDealsError: errors.New("could not post to chain"),
			},
			dealInspector: func(t *testing.T, deal storagemarket.MinerDeal, env *fakeEnvironment) {
				tut.AssertDealState(t, storagemarket.StorageDealFailing, deal.State)
				require.Equal(t, "error calling node: publishing deal: could not post to chain", deal.Message)
			},
		},
	}
	for test, data := range tests {
		t.Run(test, func(t *testing.T) {
			runPublishDeal(t, data.nodeParams, data.environmentParams, data.dealParams, data.fileStoreParams, data.pieceStoreParams, data.dealInspector)
		})
	}
}

func TestWaitForPublish(t *testing.T) {
	ctx := context.Background()
	eventProcessor, err := fsm.NewEventProcessor(storagemarket.MinerDeal{}, "State", providerstates.ProviderEvents)
	require.NoError(t, err)
	runWaitForPublish := makeExecutor(ctx, eventProcessor, providerstates.WaitForPublish, storagemarket.StorageDealPublishing)
	expDealID, psdReturnBytes := generatePublishDealsReturn(t)
	finalCid := tut.GenerateCids(10)[9]

	tests := map[string]struct {
		nodeParams        nodeParams
		dealParams        dealParams
		environmentParams environmentParams
		fileStoreParams   tut.TestFileStoreParams
		pieceStoreParams  tut.TestPieceStoreParams
		dealInspector     func(t *testing.T, deal storagemarket.MinerDeal, env *fakeEnvironment)
	}{
		"succeeds": {
			dealParams: dealParams{
				ReserveFunds: true,
			},
			nodeParams: nodeParams{
				WaitForMessageRetBytes:   psdReturnBytes,
				WaitForMessagePublishCid: finalCid,
			},
			dealInspector: func(t *testing.T, deal storagemarket.MinerDeal, env *fakeEnvironment) {
				tut.AssertDealState(t, storagemarket.StorageDealStaged, deal.State)
				require.Equal(t, expDealID, deal.DealID)
				assert.Equal(t, env.dealFunds.ReleaseCalls[0], deal.Proposal.ProviderBalanceRequirement())
				assert.True(t, deal.FundsReserved.Nil() || deal.FundsReserved.IsZero())
				assert.Equal(t, deal.PublishCid, &finalCid)
			},
		},
		"succeeds, funds already released": {
			nodeParams: nodeParams{
				WaitForMessageRetBytes: psdReturnBytes,
			},
			dealInspector: func(t *testing.T, deal storagemarket.MinerDeal, env *fakeEnvironment) {
				tut.AssertDealState(t, storagemarket.StorageDealStaged, deal.State)
				require.Equal(t, expDealID, deal.DealID)
				assert.Len(t, env.dealFunds.ReleaseCalls, 0)
			},
		},
		"PublishStorageDeal errors": {
			nodeParams: nodeParams{
				WaitForMessageExitCode: exitcode.SysErrForbidden,
			},
			dealInspector: func(t *testing.T, deal storagemarket.MinerDeal, env *fakeEnvironment) {
				tut.AssertDealState(t, storagemarket.StorageDealFailing, deal.State)
				require.Equal(t, "PublishStorageDeal error: PublishStorageDeals exit code: SysErrForbidden(8)", deal.Message)
			},
		},
	}
	for test, data := range tests {
		t.Run(test, func(t *testing.T) {
			runWaitForPublish(t, data.nodeParams, data.environmentParams, data.dealParams, data.fileStoreParams, data.pieceStoreParams, data.dealInspector)
		})
	}
}

func TestHandoffDeal(t *testing.T) {
	ctx := context.Background()
	eventProcessor, err := fsm.NewEventProcessor(storagemarket.MinerDeal{}, "State", providerstates.ProviderEvents)
	require.NoError(t, err)
	runHandoffDeal := makeExecutor(ctx, eventProcessor, providerstates.HandoffDeal, storagemarket.StorageDealStaged)
	tests := map[string]struct {
		nodeParams        nodeParams
		dealParams        dealParams
		environmentParams environmentParams
		fileStoreParams   tut.TestFileStoreParams
		pieceStoreParams  tut.TestPieceStoreParams
		dealInspector     func(t *testing.T, deal storagemarket.MinerDeal, env *fakeEnvironment)
	}{
		"succeeds": {
			dealParams: dealParams{
				PiecePath:     defaultPath,
				FastRetrieval: true,
			},
			fileStoreParams: tut.TestFileStoreParams{
				Files:         []filestore.File{defaultDataFile},
				ExpectedOpens: []filestore.Path{defaultPath},
			},
			dealInspector: func(t *testing.T, deal storagemarket.MinerDeal, env *fakeEnvironment) {
				tut.AssertDealState(t, storagemarket.StorageDealSealing, deal.State)
				require.Len(t, env.node.OnDealCompleteCalls, 1)
				require.True(t, env.node.OnDealCompleteCalls[0].FastRetrieval)
				require.True(t, deal.AvailableForRetrieval)
			},
		},
		"succeeds w metadata": {
			dealParams: dealParams{
				PiecePath:     defaultPath,
				MetadataPath:  defaultMetadataPath,
				FastRetrieval: true,
			},
			fileStoreParams: tut.TestFileStoreParams{
				Files:         []filestore.File{defaultDataFile, defaultMetadataFile},
				ExpectedOpens: []filestore.Path{defaultPath, defaultMetadataPath},
			},
			dealInspector: func(t *testing.T, deal storagemarket.MinerDeal, env *fakeEnvironment) {
				tut.AssertDealState(t, storagemarket.StorageDealSealing, deal.State)
				require.Len(t, env.node.OnDealCompleteCalls, 1)
				require.True(t, env.node.OnDealCompleteCalls[0].FastRetrieval)
				require.True(t, deal.AvailableForRetrieval)
			},
		},
		"reading metadata fails": {
			dealParams: dealParams{
				PiecePath:     defaultPath,
				MetadataPath:  filestore.Path("Missing.txt"),
				FastRetrieval: true,
			},
			fileStoreParams: tut.TestFileStoreParams{
				Files:         []filestore.File{defaultDataFile},
				ExpectedOpens: []filestore.Path{defaultPath},
			},
			dealInspector: func(t *testing.T, deal storagemarket.MinerDeal, env *fakeEnvironment) {
				tut.AssertDealState(t, storagemarket.StorageDealSealing, deal.State)
				require.Equal(t, fmt.Sprintf("recording piece for retrieval: failed to load block locations: file not found"), deal.Message)
			},
		},
		"add piece block locations errors": {
			dealParams: dealParams{
				PiecePath:     defaultPath,
				FastRetrieval: true,
			},
			fileStoreParams: tut.TestFileStoreParams{
				Files:         []filestore.File{defaultDataFile},
				ExpectedOpens: []filestore.Path{defaultPath},
			},
			pieceStoreParams: tut.TestPieceStoreParams{
				AddPieceBlockLocationsError: errors.New("could not add block locations"),
			},
			dealInspector: func(t *testing.T, deal storagemarket.MinerDeal, env *fakeEnvironment) {
				tut.AssertDealState(t, storagemarket.StorageDealSealing, deal.State)
				require.Equal(t, "recording piece for retrieval: failed to add piece block locations: could not add block locations", deal.Message)
			},
		},
		"add deal for piece errors": {
			dealParams: dealParams{
				PiecePath:     defaultPath,
				FastRetrieval: true,
			},
			fileStoreParams: tut.TestFileStoreParams{
				Files:         []filestore.File{defaultDataFile},
				ExpectedOpens: []filestore.Path{defaultPath},
			},
			pieceStoreParams: tut.TestPieceStoreParams{
				AddDealForPieceError: errors.New("could not add deal info"),
			},
			dealInspector: func(t *testing.T, deal storagemarket.MinerDeal, env *fakeEnvironment) {
				tut.AssertDealState(t, storagemarket.StorageDealSealing, deal.State)
				require.Equal(t, "recording piece for retrieval: failed to add deal for piece: could not add deal info", deal.Message)
			},
		},
		"deleting store fails": {
			environmentParams: environmentParams{
				DeleteStoreError: errors.New("something awful has happened"),
			},
			dealParams: dealParams{
				PiecePath:     defaultPath,
				FastRetrieval: true,
			},
			fileStoreParams: tut.TestFileStoreParams{
				Files:         []filestore.File{defaultDataFile},
				ExpectedOpens: []filestore.Path{defaultPath},
			},
			dealInspector: func(t *testing.T, deal storagemarket.MinerDeal, env *fakeEnvironment) {
				tut.AssertDealState(t, storagemarket.StorageDealFailing, deal.State)
				require.Equal(t, deal.Message, fmt.Sprintf("operating on multistore: unable to delete store %d: something awful has happened", *deal.StoreID))
			},
		},
		"opening file errors": {
			dealParams: dealParams{
				PiecePath: filestore.Path("missing.txt"),
			},
			dealInspector: func(t *testing.T, deal storagemarket.MinerDeal, env *fakeEnvironment) {
				tut.AssertDealState(t, storagemarket.StorageDealFailing, deal.State)
				require.Equal(t, fmt.Sprintf("accessing file store: reading piece at path missing.txt: %s", tut.TestErrNotFound.Error()), deal.Message)
			},
		},
		"OnDealComplete errors": {
			dealParams: dealParams{
				PiecePath: defaultPath,
			},
			fileStoreParams: tut.TestFileStoreParams{
				Files:         []filestore.File{defaultDataFile},
				ExpectedOpens: []filestore.Path{defaultPath},
			},
			nodeParams: nodeParams{
				OnDealCompleteError: errors.New("failed building sector"),
			},
			dealInspector: func(t *testing.T, deal storagemarket.MinerDeal, env *fakeEnvironment) {
				tut.AssertDealState(t, storagemarket.StorageDealFailing, deal.State)
				require.Equal(t, "handing off deal to node: failed building sector", deal.Message)
			},
		},
	}
	for test, data := range tests {
		t.Run(test, func(t *testing.T) {
			runHandoffDeal(t, data.nodeParams, data.environmentParams, data.dealParams, data.fileStoreParams, data.pieceStoreParams, data.dealInspector)
		})
	}
}

func TestVerifyDealActivated(t *testing.T) {
	ctx := context.Background()
	eventProcessor, err := fsm.NewEventProcessor(storagemarket.MinerDeal{}, "State", providerstates.ProviderEvents)
	require.NoError(t, err)
	runVerifyDealActivated := makeExecutor(ctx, eventProcessor, providerstates.VerifyDealActivated, storagemarket.StorageDealSealing)
	tests := map[string]struct {
		nodeParams        nodeParams
		dealParams        dealParams
		environmentParams environmentParams
		fileStoreParams   tut.TestFileStoreParams
		pieceStoreParams  tut.TestPieceStoreParams
		dealInspector     func(t *testing.T, deal storagemarket.MinerDeal, env *fakeEnvironment)
	}{
		"succeeds": {
			dealInspector: func(t *testing.T, deal storagemarket.MinerDeal, env *fakeEnvironment) {
				tut.AssertDealState(t, storagemarket.StorageDealFinalizing, deal.State)
			},
		},
		"sync error": {
			nodeParams: nodeParams{
				DealCommittedSyncError: errors.New("couldn't check deal commitment"),
			},
			dealInspector: func(t *testing.T, deal storagemarket.MinerDeal, env *fakeEnvironment) {
				tut.AssertDealState(t, storagemarket.StorageDealFailing, deal.State)
				require.Equal(t, "error activating deal: couldn't check deal commitment", deal.Message)
			},
		},
		"async error": {
			nodeParams: nodeParams{
				DealCommittedAsyncError: errors.New("deal did not appear on chain"),
			},
			dealInspector: func(t *testing.T, deal storagemarket.MinerDeal, env *fakeEnvironment) {
				tut.AssertDealState(t, storagemarket.StorageDealFailing, deal.State)
				require.Equal(t, "error activating deal: deal did not appear on chain", deal.Message)
			},
		},
	}
	for test, data := range tests {
		t.Run(test, func(t *testing.T) {
			runVerifyDealActivated(t, data.nodeParams, data.environmentParams, data.dealParams, data.fileStoreParams, data.pieceStoreParams, data.dealInspector)
		})
	}
}

func TestCleanupDeal(t *testing.T) {
	ctx := context.Background()
	eventProcessor, err := fsm.NewEventProcessor(storagemarket.MinerDeal{}, "State", providerstates.ProviderEvents)
	require.NoError(t, err)
	runCleanupDeal := makeExecutor(ctx, eventProcessor, providerstates.CleanupDeal, storagemarket.StorageDealFinalizing)
	tests := map[string]struct {
		nodeParams        nodeParams
		dealParams        dealParams
		environmentParams environmentParams
		fileStoreParams   tut.TestFileStoreParams
		pieceStoreParams  tut.TestPieceStoreParams
		dealInspector     func(t *testing.T, deal storagemarket.MinerDeal, env *fakeEnvironment)
	}{
		"succeeds": {
			dealParams: dealParams{
				PiecePath: defaultPath,
			},
			fileStoreParams: tut.TestFileStoreParams{
				Files:             []filestore.File{defaultDataFile},
				ExpectedDeletions: []filestore.Path{defaultPath},
			},
			dealInspector: func(t *testing.T, deal storagemarket.MinerDeal, env *fakeEnvironment) {
				tut.AssertDealState(t, storagemarket.StorageDealActive, deal.State)
			},
		},
		"succeeds w metadata": {
			dealParams: dealParams{
				PiecePath:    defaultPath,
				MetadataPath: defaultMetadataPath,
			},
			fileStoreParams: tut.TestFileStoreParams{
				Files:             []filestore.File{defaultDataFile, defaultMetadataFile},
				ExpectedDeletions: []filestore.Path{defaultMetadataPath, defaultPath},
			},
			dealInspector: func(t *testing.T, deal storagemarket.MinerDeal, env *fakeEnvironment) {
				tut.AssertDealState(t, storagemarket.StorageDealActive, deal.State)
			},
		},
	}
	for test, data := range tests {
		t.Run(test, func(t *testing.T) {
			runCleanupDeal(t, data.nodeParams, data.environmentParams, data.dealParams, data.fileStoreParams, data.pieceStoreParams, data.dealInspector)
		})
	}
}

func TestWaitForDealCompletion(t *testing.T) {
	ctx := context.Background()
	eventProcessor, err := fsm.NewEventProcessor(storagemarket.MinerDeal{}, "State", providerstates.ProviderEvents)
	require.NoError(t, err)
	runWaitForDealCompletion := makeExecutor(ctx, eventProcessor, providerstates.WaitForDealCompletion, storagemarket.StorageDealActive)
	tests := map[string]struct {
		nodeParams        nodeParams
		dealParams        dealParams
		environmentParams environmentParams
		fileStoreParams   tut.TestFileStoreParams
		pieceStoreParams  tut.TestPieceStoreParams
		dealInspector     func(t *testing.T, deal storagemarket.MinerDeal, env *fakeEnvironment)
	}{
		"slashing succeeds": {
			nodeParams: nodeParams{OnDealSlashedEpoch: abi.ChainEpoch(5)},
			dealInspector: func(t *testing.T, deal storagemarket.MinerDeal, env *fakeEnvironment) {
				tut.AssertDealState(t, storagemarket.StorageDealSlashed, deal.State)
				require.Equal(t, abi.ChainEpoch(5), deal.SlashEpoch)
				require.Len(t, env.peerTagger.UntagCalls, 1)
				require.Equal(t, deal.Client, env.peerTagger.UntagCalls[0])
			},
		},
		"expiration succeeds": {
			// OnDealSlashedEpoch of zero signals to test node to call onDealExpired()
			nodeParams: nodeParams{OnDealSlashedEpoch: abi.ChainEpoch(0)},
			dealInspector: func(t *testing.T, deal storagemarket.MinerDeal, env *fakeEnvironment) {
				tut.AssertDealState(t, storagemarket.StorageDealExpired, deal.State)
				require.Len(t, env.peerTagger.UntagCalls, 1)
				require.Equal(t, deal.Client, env.peerTagger.UntagCalls[0])
			},
		},
		"slashing fails": {
			nodeParams: nodeParams{OnDealSlashedError: errors.New("an err")},
			dealInspector: func(t *testing.T, deal storagemarket.MinerDeal, env *fakeEnvironment) {
				tut.AssertDealState(t, storagemarket.StorageDealError, deal.State)
				require.Equal(t, "error waiting for deal completion: deal slashing err: an err", deal.Message)
			},
		},
		"expiration fails": {
			nodeParams: nodeParams{OnDealExpiredError: errors.New("an err")},
			dealInspector: func(t *testing.T, deal storagemarket.MinerDeal, env *fakeEnvironment) {
				tut.AssertDealState(t, storagemarket.StorageDealError, deal.State)
				require.Equal(t, "error waiting for deal completion: deal expiration err: an err", deal.Message)
			},
		},
		"fails synchronously": {
			nodeParams: nodeParams{WaitForDealCompletionError: errors.New("an err")},
			dealInspector: func(t *testing.T, deal storagemarket.MinerDeal, env *fakeEnvironment) {
				tut.AssertDealState(t, storagemarket.StorageDealError, deal.State)
				require.Equal(t, "error waiting for deal completion: an err", deal.Message)
			},
		},
	}

	for test, data := range tests {
		t.Run(test, func(t *testing.T) {
			runWaitForDealCompletion(t, data.nodeParams, data.environmentParams, data.dealParams, data.fileStoreParams, data.pieceStoreParams, data.dealInspector)
		})
	}
}

func TestRejectDeal(t *testing.T) {
	ctx := context.Background()
	eventProcessor, err := fsm.NewEventProcessor(storagemarket.MinerDeal{}, "State", providerstates.ProviderEvents)
	require.NoError(t, err)
	runRejectDeal := makeExecutor(ctx, eventProcessor, providerstates.RejectDeal, storagemarket.StorageDealRejecting)
	tests := map[string]struct {
		nodeParams        nodeParams
		dealParams        dealParams
		environmentParams environmentParams
		fileStoreParams   tut.TestFileStoreParams
		pieceStoreParams  tut.TestPieceStoreParams
		dealInspector     func(t *testing.T, deal storagemarket.MinerDeal, env *fakeEnvironment)
	}{
		"succeeds": {
			dealInspector: func(t *testing.T, deal storagemarket.MinerDeal, env *fakeEnvironment) {
				tut.AssertDealState(t, storagemarket.StorageDealFailing, deal.State)
				require.Equal(t, 1, env.disconnectCalls)
			},
		},
		"fails if it cannot send a response": {
			environmentParams: environmentParams{
				SendSignedResponseError: xerrors.New("error sending response"),
			},
			dealInspector: func(t *testing.T, deal storagemarket.MinerDeal, env *fakeEnvironment) {
				tut.AssertDealState(t, storagemarket.StorageDealFailing, deal.State)
				require.Equal(t, deal.Message, "sending response to deal: error sending response")
			},
		},
	}
	for test, data := range tests {
		t.Run(test, func(t *testing.T) {
			runRejectDeal(t, data.nodeParams, data.environmentParams, data.dealParams, data.fileStoreParams, data.pieceStoreParams, data.dealInspector)
		})
	}
}

func TestFailDeal(t *testing.T) {
	ctx := context.Background()
	eventProcessor, err := fsm.NewEventProcessor(storagemarket.MinerDeal{}, "State", providerstates.ProviderEvents)
	require.NoError(t, err)
	runFailDeal := makeExecutor(ctx, eventProcessor, providerstates.FailDeal, storagemarket.StorageDealFailing)
	tests := map[string]struct {
		nodeParams        nodeParams
		dealParams        dealParams
		environmentParams environmentParams
		fileStoreParams   tut.TestFileStoreParams
		pieceStoreParams  tut.TestPieceStoreParams
		dealInspector     func(t *testing.T, deal storagemarket.MinerDeal, env *fakeEnvironment)
	}{
		"succeeds": {
			dealInspector: func(t *testing.T, deal storagemarket.MinerDeal, env *fakeEnvironment) {
				tut.AssertDealState(t, storagemarket.StorageDealError, deal.State)
			},
		},
		"succeeds, funds released": {
			dealParams: dealParams{
				ReserveFunds: true,
			},
			dealInspector: func(t *testing.T, deal storagemarket.MinerDeal, env *fakeEnvironment) {
				tut.AssertDealState(t, storagemarket.StorageDealError, deal.State)
				assert.Equal(t, env.dealFunds.ReleaseCalls[0], deal.Proposal.ProviderBalanceRequirement())
				assert.True(t, deal.FundsReserved.Nil() || deal.FundsReserved.IsZero())
			},
		},
		"succeeds, file deletions": {
			dealParams: dealParams{
				PiecePath:    defaultPath,
				MetadataPath: defaultMetadataPath,
			},
			fileStoreParams: tut.TestFileStoreParams{
				Files:             []filestore.File{defaultDataFile, defaultMetadataFile},
				ExpectedDeletions: []filestore.Path{defaultPath, defaultMetadataPath},
			},
			dealInspector: func(t *testing.T, deal storagemarket.MinerDeal, env *fakeEnvironment) {
				tut.AssertDealState(t, storagemarket.StorageDealError, deal.State)
			},
		},
	}
	for test, data := range tests {
		t.Run(test, func(t *testing.T) {
			runFailDeal(t, data.nodeParams, data.environmentParams, data.dealParams, data.fileStoreParams, data.pieceStoreParams, data.dealInspector)
		})
	}
}

// all of these default parameters are setup to allow a deal to complete each handler with no errors
var defaultHeight = abi.ChainEpoch(50)
var defaultTipSetToken = []byte{1, 2, 3}
var defaultStoragePricePerEpoch = abi.NewTokenAmount(10000)
var defaultPieceSize = abi.PaddedPieceSize(1048576)
var defaultStartEpoch = abi.ChainEpoch(200)
var defaultEndEpoch = defaultStartEpoch + ((24*3600)/30)*200 // 200 days
var defaultPieceCid = satesting.MakeCID("piece cid", &market.PieceCIDPrefix)
var defaultPath = filestore.Path("file.txt")
var defaultMetadataPath = filestore.Path("metadataPath.txt")
var defaultClientAddress = address.TestAddress
var defaultProviderAddress = address.TestAddress2
var defaultMinerAddr, _ = address.NewActorAddress([]byte("miner"))
var defaultClientCollateral = abi.NewTokenAmount(0)
var defaultProviderCollateral = abi.NewTokenAmount(10000)
var defaultDataRef = storagemarket.DataRef{
	Root:         tut.GenerateCids(1)[0],
	TransferType: storagemarket.TTGraphsync,
}
var defaultClientMarketBalance = big.Mul(big.NewInt(int64(defaultEndEpoch-defaultStartEpoch)), defaultStoragePricePerEpoch)

var defaultAsk = storagemarket.StorageAsk{
	Price:         abi.NewTokenAmount(10000000),
	VerifiedPrice: abi.NewTokenAmount(1000000),
	MinPieceSize:  abi.PaddedPieceSize(256),
	MaxPieceSize:  1 << 20,
}

var testData = tut.NewTestIPLDTree()
var dataBuf = new(bytes.Buffer)
var blockLocationBuf = new(bytes.Buffer)
var _ error = testData.DumpToCar(dataBuf, blockrecorder.RecordEachBlockTo(blockLocationBuf))
var defaultDataFile = tut.NewTestFile(tut.TestFileParams{
	Buffer: dataBuf,
	Path:   defaultPath,
	Size:   400,
})
var defaultMetadataFile = tut.NewTestFile(tut.TestFileParams{
	Buffer: blockLocationBuf,
	Path:   defaultMetadataPath,
	Size:   400,
})

func generatePublishDealsReturn(t *testing.T) (abi.DealID, []byte) {
	dealId := abi.DealID(rand.Uint64())

	psdReturn := market.PublishStorageDealsReturn{IDs: []abi.DealID{dealId}}
	psdReturnBytes := bytes.NewBuffer([]byte{})
	err := psdReturn.MarshalCBOR(psdReturnBytes)
	require.NoError(t, err)

	return dealId, psdReturnBytes.Bytes()
}

type nodeParams struct {
	MinerAddr                           address.Address
	MinerWorkerError                    error
	EnsureFundsError                    error
	Height                              abi.ChainEpoch
	TipSetToken                         shared.TipSetToken
	ClientMarketBalance                 abi.TokenAmount
	ClientMarketBalanceError            error
	AddFundsCid                         cid.Cid
	VerifySignatureFails                bool
	MostRecentStateIDError              error
	PieceLength                         uint64
	PieceSectorID                       uint64
	PublishDealsError                   error
	OnDealCompleteError                 error
	LocatePieceForDealWithinSectorError error
	DealCommittedSyncError              error
	DealCommittedAsyncError             error
	WaitForMessageBlocks                bool
	WaitForMessagePublishCid            cid.Cid
	WaitForMessageError                 error
	WaitForMessageExitCode              exitcode.ExitCode
	WaitForMessageRetBytes              []byte
	WaitForDealCompletionError          error
	OnDealExpiredError                  error
	OnDealSlashedError                  error
	OnDealSlashedEpoch                  abi.ChainEpoch
	DataCap                             *verifreg.DataCap
	GetDataCapError                     error
}

type dealParams struct {
	PieceCid             *cid.Cid
	PiecePath            filestore.Path
	MetadataPath         filestore.Path
	DealID               abi.DealID
	DataRef              *storagemarket.DataRef
	StoragePricePerEpoch abi.TokenAmount
	ProviderCollateral   abi.TokenAmount
	ClientCollateral     abi.TokenAmount
	PieceSize            abi.PaddedPieceSize
	StartEpoch           abi.ChainEpoch
	EndEpoch             abi.ChainEpoch
	FastRetrieval        bool
	VerifiedDeal         bool
	ReserveFunds         bool
<<<<<<< HEAD
	TransferChannelId    *datatransfer.ChannelID
=======
	Label                string
>>>>>>> ce9fcaf9
}

type environmentParams struct {
	Address                  address.Address
	Ask                      storagemarket.StorageAsk
	DataTransferError        error
	PieceCid                 cid.Cid
	Path                     filestore.Path
	MetadataPath             filestore.Path
	GenerateCommPError       error
	SendSignedResponseError  error
	DisconnectError          error
	TagsProposal             bool
	RejectDeal               bool
	RejectReason             string
	DecisionError            error
	DeleteStoreError         error
	RestartDataTransferError error
}

type executor func(t *testing.T,
	node nodeParams,
	params environmentParams,
	dealParams dealParams,
	fileStoreParams tut.TestFileStoreParams,
	pieceStoreParams tut.TestPieceStoreParams,
	dealInspector func(t *testing.T, deal storagemarket.MinerDeal, env *fakeEnvironment))

func makeExecutor(ctx context.Context,
	eventProcessor fsm.EventProcessor,
	stateEntryFunc providerstates.ProviderStateEntryFunc,
	initialState storagemarket.StorageDealStatus) executor {
	return func(t *testing.T,
		nodeParams nodeParams,
		params environmentParams,
		dealParams dealParams,
		fileStoreParams tut.TestFileStoreParams,
		pieceStoreParams tut.TestPieceStoreParams,
		dealInspector func(t *testing.T, deal storagemarket.MinerDeal, env *fakeEnvironment)) {

		smstate := testnodes.NewStorageMarketState()
		if nodeParams.Height != abi.ChainEpoch(0) {
			smstate.Epoch = nodeParams.Height
			smstate.TipSetToken = nodeParams.TipSetToken
		} else {
			smstate.Epoch = defaultHeight
			smstate.TipSetToken = defaultTipSetToken
		}
		if !nodeParams.ClientMarketBalance.Nil() {
			smstate.AddFunds(defaultClientAddress, nodeParams.ClientMarketBalance)
		} else {
			smstate.AddFunds(defaultClientAddress, defaultClientMarketBalance)
		}

		common := testnodes.FakeCommonNode{
			SMState:                    smstate,
			GetChainHeadError:          nodeParams.MostRecentStateIDError,
			GetBalanceError:            nodeParams.ClientMarketBalanceError,
			VerifySignatureFails:       nodeParams.VerifySignatureFails,
			EnsureFundsError:           nodeParams.EnsureFundsError,
			DealCommittedSyncError:     nodeParams.DealCommittedSyncError,
			DealCommittedAsyncError:    nodeParams.DealCommittedAsyncError,
			AddFundsCid:                nodeParams.AddFundsCid,
			WaitForMessageBlocks:       nodeParams.WaitForMessageBlocks,
			WaitForMessageError:        nodeParams.WaitForMessageError,
			WaitForMessageFinalCid:     nodeParams.WaitForMessagePublishCid,
			WaitForMessageExitCode:     nodeParams.WaitForMessageExitCode,
			WaitForMessageRetBytes:     nodeParams.WaitForMessageRetBytes,
			WaitForDealCompletionError: nodeParams.WaitForDealCompletionError,
			OnDealExpiredError:         nodeParams.OnDealExpiredError,
			OnDealSlashedError:         nodeParams.OnDealSlashedError,
			OnDealSlashedEpoch:         nodeParams.OnDealSlashedEpoch,
		}

		node := &testnodes.FakeProviderNode{
			FakeCommonNode:                      common,
			MinerAddr:                           nodeParams.MinerAddr,
			MinerWorkerError:                    nodeParams.MinerWorkerError,
			PieceLength:                         nodeParams.PieceLength,
			PieceSectorID:                       nodeParams.PieceSectorID,
			PublishDealsError:                   nodeParams.PublishDealsError,
			OnDealCompleteError:                 nodeParams.OnDealCompleteError,
			LocatePieceForDealWithinSectorError: nodeParams.LocatePieceForDealWithinSectorError,
			DataCap:                             nodeParams.DataCap,
			GetDataCapErr:                       nodeParams.GetDataCapError,
		}

		if nodeParams.MinerAddr == address.Undef {
			node.MinerAddr = defaultMinerAddr
		}

		proposal := market.DealProposal{
			PieceCID:             defaultPieceCid,
			PieceSize:            defaultPieceSize,
			Client:               defaultClientAddress,
			Provider:             defaultProviderAddress,
			StartEpoch:           defaultStartEpoch,
			EndEpoch:             defaultEndEpoch,
			StoragePricePerEpoch: defaultStoragePricePerEpoch,
			ProviderCollateral:   defaultProviderCollateral,
			ClientCollateral:     defaultClientCollateral,
			Label:                dealParams.Label,
		}
		if dealParams.PieceCid != nil {
			proposal.PieceCID = *dealParams.PieceCid
		}
		if !dealParams.StoragePricePerEpoch.Nil() {
			proposal.StoragePricePerEpoch = dealParams.StoragePricePerEpoch
		}
		if !dealParams.ProviderCollateral.Nil() {
			proposal.ProviderCollateral = dealParams.ProviderCollateral
		}
		if !dealParams.ClientCollateral.Nil() {
			proposal.ClientCollateral = dealParams.ClientCollateral
		}
		if dealParams.StartEpoch != abi.ChainEpoch(0) {
			proposal.StartEpoch = dealParams.StartEpoch
		}
		if dealParams.EndEpoch != abi.ChainEpoch(0) {
			proposal.EndEpoch = dealParams.EndEpoch
		}
		if dealParams.PieceSize != abi.PaddedPieceSize(0) {
			proposal.PieceSize = dealParams.PieceSize
		}
		proposal.VerifiedDeal = dealParams.VerifiedDeal
		signedProposal := &market.ClientDealProposal{
			Proposal:        proposal,
			ClientSignature: *tut.MakeTestSignature(),
		}
		dataRef := &defaultDataRef
		if dealParams.DataRef != nil {
			dataRef = dealParams.DataRef
		}
		dealState, err := tut.MakeTestMinerDeal(initialState,
			signedProposal, dataRef)
		require.NoError(t, err)
		dealState.AddFundsCid = &tut.GenerateCids(1)[0]
		dealState.PublishCid = &tut.GenerateCids(1)[0]
		if dealParams.PiecePath != filestore.Path("") {
			dealState.PiecePath = dealParams.PiecePath
		}
		if dealParams.MetadataPath != filestore.Path("") {
			dealState.MetadataPath = dealParams.MetadataPath
		}
		if dealParams.DealID != abi.DealID(0) {
			dealState.DealID = dealParams.DealID
		}
		dealState.FastRetrieval = dealParams.FastRetrieval
		if dealParams.ReserveFunds {
			dealState.FundsReserved = proposal.ProviderCollateral
		}
		if dealParams.TransferChannelId != nil {
			dealState.TransferChannelId = dealParams.TransferChannelId
		}

		fs := tut.NewTestFileStore(fileStoreParams)
		pieceStore := tut.NewTestPieceStoreWithParams(pieceStoreParams)
		expectedTags := make(map[string]struct{})
		if params.TagsProposal {
			expectedTags[dealState.ProposalCid.String()] = struct{}{}
		}
		environment := &fakeEnvironment{
			expectedTags:            expectedTags,
			receivedTags:            make(map[string]struct{}),
			address:                 params.Address,
			node:                    node,
			ask:                     params.Ask,
			dataTransferError:       params.DataTransferError,
			pieceCid:                params.PieceCid,
			path:                    params.Path,
			metadataPath:            params.MetadataPath,
			generateCommPError:      params.GenerateCommPError,
			sendSignedResponseError: params.SendSignedResponseError,
			disconnectError:         params.DisconnectError,
			rejectDeal:              params.RejectDeal,
			rejectReason:            params.RejectReason,
			decisionError:           params.DecisionError,
			deleteStoreError:        params.DeleteStoreError,
			fs:                      fs,
			pieceStore:              pieceStore,
			dealFunds:               tut.NewTestDealFunds(),
			peerTagger:              tut.NewTestPeerTagger(),

			restartDataTransferError: params.RestartDataTransferError,
		}
		if environment.pieceCid == cid.Undef {
			environment.pieceCid = defaultPieceCid
		}
		if environment.path == filestore.Path("") {
			environment.path = defaultPath
		}
		if environment.metadataPath == filestore.Path("") {
			environment.metadataPath = defaultMetadataPath
		}
		if environment.address == address.Undef {
			environment.address = defaultProviderAddress
		}
		if environment.ask == storagemarket.StorageAskUndefined {
			environment.ask = defaultAsk
		}

		fsmCtx := fsmtest.NewTestContext(ctx, eventProcessor)
		err = stateEntryFunc(fsmCtx, environment, *dealState)
		require.NoError(t, err)
		fsmCtx.ReplayEvents(t, dealState)
		dealInspector(t, *dealState, environment)

		fs.VerifyExpectations(t)
		pieceStore.VerifyExpectations(t)
		environment.VerifyExpectations(t)
	}
}

type restartDataTransferCall struct {
	chId datatransfer.ChannelID
}

type fakeEnvironment struct {
	address                 address.Address
	node                    *testnodes.FakeProviderNode
	ask                     storagemarket.StorageAsk
	dataTransferError       error
	pieceCid                cid.Cid
	path                    filestore.Path
	metadataPath            filestore.Path
	generateCommPError      error
	sendSignedResponseError error
	disconnectCalls         int
	disconnectError         error
	rejectDeal              bool
	rejectReason            string
	decisionError           error
	deleteStoreError        error
	fs                      filestore.FileStore
	pieceStore              piecestore.PieceStore
	expectedTags            map[string]struct{}
	receivedTags            map[string]struct{}
	dealFunds               *tut.TestDealFunds
	peerTagger              *tut.TestPeerTagger

	restartDataTransferCalls []restartDataTransferCall
	restartDataTransferError error
}

func (fe *fakeEnvironment) RestartDataTransfer(_ context.Context, chId datatransfer.ChannelID) error {
	fe.restartDataTransferCalls = append(fe.restartDataTransferCalls, restartDataTransferCall{chId})
	return fe.restartDataTransferError
}

func (fe *fakeEnvironment) Address() address.Address {
	return fe.address
}

func (fe *fakeEnvironment) Node() storagemarket.StorageProviderNode {
	return fe.node
}

func (fe *fakeEnvironment) Ask() storagemarket.StorageAsk {
	return fe.ask
}

func (fe *fakeEnvironment) DeleteStore(storeID multistore.StoreID) error {
	return fe.deleteStoreError
}

func (fe *fakeEnvironment) GeneratePieceCommitmentToFile(storeID *multistore.StoreID, payloadCid cid.Cid, selector ipld.Node) (cid.Cid, filestore.Path, filestore.Path, error) {
	return fe.pieceCid, fe.path, fe.metadataPath, fe.generateCommPError
}

func (fe *fakeEnvironment) SendSignedResponse(ctx context.Context, response *network.Response) error {
	return fe.sendSignedResponseError
}

func (fe *fakeEnvironment) VerifyExpectations(t *testing.T) {
	require.Equal(t, fe.expectedTags, fe.receivedTags)
}

func (fe *fakeEnvironment) Disconnect(proposalCid cid.Cid) error {
	fe.disconnectCalls += 1
	return fe.disconnectError
}

func (fe *fakeEnvironment) FileStore() filestore.FileStore {
	return fe.fs
}

func (fe *fakeEnvironment) PieceStore() piecestore.PieceStore {
	return fe.pieceStore
}

func (fe *fakeEnvironment) RunCustomDecisionLogic(context.Context, storagemarket.MinerDeal) (bool, string, error) {
	return !fe.rejectDeal, fe.rejectReason, fe.decisionError
}

func (fe *fakeEnvironment) DealFunds() funds.DealFunds {
	return fe.dealFunds
}

func (fe *fakeEnvironment) TagPeer(id peer.ID, s string) {
	fe.peerTagger.TagPeer(id, s)
}

func (fe *fakeEnvironment) UntagPeer(id peer.ID, s string) {
	fe.peerTagger.UntagPeer(id, s)
}

var _ providerstates.ProviderDealEnvironment = &fakeEnvironment{}<|MERGE_RESOLUTION|>--- conflicted
+++ resolved
@@ -1118,11 +1118,8 @@
 	FastRetrieval        bool
 	VerifiedDeal         bool
 	ReserveFunds         bool
-<<<<<<< HEAD
 	TransferChannelId    *datatransfer.ChannelID
-=======
 	Label                string
->>>>>>> ce9fcaf9
 }
 
 type environmentParams struct {
